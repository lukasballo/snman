from concurrent.futures import ProcessPoolExecutor, as_completed
import numpy as np
import pandas as pd
import geopandas as gpd
from .constants import *
import datetime
import r5py
import shapely as shp
import math
from snman import osmnx_customized as oxc
import networkx as nx


# run the mode choice model to calculate each person's generalized cost to each statent destination
def calculate_behavioral_cost(
        euclidean_distance,
        travel_time_private_cars=np.inf, travel_time_access_egress_private_cars=np.inf, path_length_private_cars=np.inf,
        travel_time_transit=np.inf,
        travel_time_cycling=np.inf, travel_time_access_egress_cycling=np.inf, path_length_cycling=np.inf,
        travel_time_pedelec=np.inf, travel_time_access_egress_pedelec=np.inf, path_length_pedelec=np.inf,
        travel_time_s_pedelec=np.inf, travel_time_access_egress_s_pedelec=np.inf, path_length_s_pedelec=np.inf,
        travel_time_foot=np.inf, travel_time_access_egress_foot=np.inf,
        sex=None,
        age=None
):
    """
    old mode choice model
    """

    U = {}

    X_dist = euclidean_distance / 1000
    Mi_hhIncome = 12260
    X_hhIncome = 10000
    X_work = 0.5
    X_city_center = 0.2
    Mi_dist = 39
    Lambda_distTT = 0.1147
    Beta_cost = -0.088
    Lambda_dist_cost = -0.2209
    Lambda_hhIncome = -0.8169

    X_IVT_car = travel_time_private_cars / 60
    X_AET_car = travel_time_access_egress_private_cars / 60
    X_cost_car = 0.26 * euclidean_distance / 1000 * 1.2  # surrogate
    Alpha_car = -0.8
    Beta_TT_car = -0.0192
    Beta_TT_walk = -0.0457
    Beta_work_car = -1.1606
    Beta_city_center_car = -0.4590

    U[MODE_PRIVATE_CARS] = (
            Alpha_car
            + Beta_TT_car * X_IVT_car * (X_dist / Mi_dist) ** Lambda_distTT
            + Beta_TT_walk * X_AET_car
            + Beta_cost
                * (X_dist / Mi_dist) ** Lambda_dist_cost
                * X_cost_car * (X_hhIncome / Mi_hhIncome) ** Lambda_hhIncome
            + Beta_work_car * X_work
            + Beta_city_center_car * X_city_center
    )

    X_railTT = travel_time_transit * 0.8 / 60  # surrogate
    X_busTT = travel_time_transit * 0.2 / 60  # surrogate
    X_AET_PT = 0  # = 0 because R5 includes it in the travel time
    X_waiting_time = 5  # surrogate
    X_number_of_connections = travel_time_transit / 60 / 20
    X_cost_PT = min(2.7, euclidean_distance / 1000 * 0.6)
    X_headway = 10  # surrogate
    Alpha_PT = 0
    Beta_railTT = -0.0072
    Beta_busTT = -0.0124
    Beta_AET_PT = -0.0142
    Beta_wait = -0.0124
    Beta_lineSwitch = -0.17
    Beta_headway = -0.0301
    Beta_OVGK = -0.8  # surrogate

    U[MODE_TRANSIT] = (
            Alpha_PT
            + (Beta_railTT * X_railTT + Beta_busTT * X_busTT) * (X_dist / Mi_dist) ** Lambda_distTT
            + Beta_AET_PT * X_AET_PT
            + Beta_wait * X_waiting_time
            + Beta_lineSwitch * X_number_of_connections
            + Beta_cost
                * (X_dist / Mi_dist) ** Lambda_dist_cost
                * X_cost_PT * (X_hhIncome / Mi_hhIncome) ** Lambda_hhIncome
            + Beta_headway * X_headway
            + Beta_OVGK
    )

    X_bikeTT = travel_time_cycling / 60 + travel_time_access_egress_cycling / 60
    X_age = age
    Alpha_bike = -0.1258
    Beta_TT_bike = -0.1258
    Beta_age_60_plus_bike = -2.6588

    U[MODE_CYCLING] = (
            Alpha_bike
            + Beta_TT_bike * X_bikeTT + (X_dist / Mi_dist) ** Lambda_distTT
            + Beta_age_60_plus_bike * (X_age >= 60)
    )

    U[MODE_PEDELEC] = -np.inf
    U[MODE_S_PEDELEC] = -np.inf

    X_walkTT = travel_time_foot / 60 + travel_time_access_egress_foot / 60
    Alpha_walk = 0.5903
    Beta_TT_walk = -0.0457
    Theta_threshold_walkTT = 120

    U[MODE_FOOT] = (
            Alpha_walk
            + Beta_TT_walk * X_walkTT * (X_dist / Mi_dist) ** Lambda_distTT
            + (1 - 100 ** (X_walkTT / Theta_threshold_walkTT))
    )

    # replace nan with -inf for non-existent options (=infinite cost)
    U = {mode: -np.inf if np.isnan(U_mode) else U_mode for mode, U_mode in U.items()}

    # mode-specific choice probabilities
    denominator = sum([np.exp(U_mode) for U_mode in U.values()])
    if denominator != 0:

        P = {mode: np.exp(U_mode) / denominator for mode, U_mode in U.items()}
        # print(U)

        # mode-specific cost
        C = {mode: -U_mode for mode, U_mode in U.items()}

        # weighted cost
        C_weighted = sum([C[mode] * P[mode] if not np.isinf(C[mode]) else 0 for mode in P.keys()])

    else:

        P = {mode: None for mode, U_mode in U.items()}
        C = {mode: np.inf for mode, U_mode in U.items()}
        C_weighted = np.inf

    C_logsum_exponent = np.sum([np.exp(v_ijm) for v_ijm in U.values()])

    return P, C, C_weighted, C_logsum_exponent








# with new mode choice model
def calculate_behavioral_cost_updated(
        euclidean_distance,
        travel_time_private_cars=np.inf, travel_time_access_egress_private_cars=np.inf, path_length_private_cars=np.inf,
        travel_time_transit=np.inf,
        travel_time_cycling=np.inf, travel_time_access_egress_cycling=np.inf, path_length_cycling=np.inf,
        travel_time_pedelec=np.inf, travel_time_access_egress_pedelec=np.inf, path_length_pedelec=np.inf,
        travel_time_s_pedelec=np.inf, travel_time_access_egress_s_pedelec=np.inf, path_length_s_pedelec=np.inf,
        travel_time_foot=np.inf, travel_time_access_egress_foot=np.inf, path_length_foot=np.inf,
        sex=None,
        age=None,
):
    """
    Calculates individual generalized cost based on the personal properties and mode choice.
    Based on 2024-12 "E-bike City" Mode choice model, Meyer de Freitas et al.

    Returns a tuple of mode specific choice probabilities (dict) and the resulting behavioral travel time (float)
    """

    U = {}

    Alpha_car = 0.3
    Beta_TT_car = -6.0
    Beta_parking_cost = -0.305164
    Beta_cost = -0.06934
    Beta_externalities_car = 0.644314
    Gamma_externalitiesByKm_car = 0.1601
    X_in_vehicle_distance_car = euclidean_distance * 1.2 / 1000  # surrogate, we don't know the real distance
    X_cost_car = 0.188 * euclidean_distance * 1.2 / 1000
    X_TT_car = travel_time_private_cars / 3600 + travel_time_access_egress_private_cars / 3600
    X_parking_cost = 4  # surrogate

    U[MODE_PRIVATE_CARS] = (
            Alpha_car
            + Beta_TT_car * X_TT_car
            + Beta_parking_cost * X_parking_cost
            + Beta_cost * X_cost_car
            + Beta_externalities_car * Gamma_externalitiesByKm_car * X_in_vehicle_distance_car
    )


    Alpha_PT = -0.8
    Beta_female_PT = 0.31345
    Beta_age_PT = 0.00354
    Beta_degurba2_PT = -0.94476
    Beta_degurba3_PT = -1.25242
    Beta_TT_PT = -2.0
    Beta_access_egress_time_PT = -1.96973
    Beta_freq = -0.50346
    Beta_cost = -0.06934
    Beta_externalities_PT = 1.44709
    Gamma_externalitiesByKm_PT = 0.08
    X_sex_female = sex==2
    X_age = age
    X_degurba_medium = 0.33             # surrogate, 1/3
    X_degurba_low = 0.33                # surrogate, 1/3
    X_TT_PT = travel_time_transit / 3600
    X_access_egress_time_PT = 0         # R5 includes it in the travel time
    X_freq_PT = 6                       # surrogate, 10 min headway
    X_PT_dist = 1.5 * euclidean_distance / 1000   # surrogate, assuming 1.5 detour factor
    X_in_vehicle_distance_PT = X_PT_dist
    X_cost_PT = 0.5 * 0.5 * max([
        3.4,
        (X_PT_dist <= 5) * 0.89 * X_PT_dist
        + (X_PT_dist >= 5) * 0.589 * X_PT_dist
    ])

    U[MODE_TRANSIT] = (
            Alpha_PT
            + Beta_female_PT * X_sex_female
            + Beta_age_PT * X_age
            + Beta_degurba2_PT * X_degurba_medium
            + Beta_degurba3_PT * X_degurba_low
            + Beta_TT_PT * X_TT_PT
            + Beta_access_egress_time_PT * X_access_egress_time_PT
            + Beta_freq * X_freq_PT
            + Beta_cost * X_cost_PT
            + Beta_externalities_PT * Gamma_externalitiesByKm_PT * X_in_vehicle_distance_PT
    )

    Alpha_bike = 1.4
    Beta_female_bike = -0.03147
    Beta_age_bike = -0.02074
    Beta_degurba2_bike = -1.29194
    Beta_degurba3_bike = -1.92303
    Beta_TT_bike = -2.4
    Beta_cost = -0.06934
    Beta_externalities_bike = 3.18593
    Gamma_externalitiesByKm_bike = -0.0364
    X_TT_bike = travel_time_cycling / 3600 + travel_time_access_egress_cycling / 3600
    X_cost_bike = 0
    X_distance_bike = path_length_cycling / 1000

    U[MODE_CYCLING] = (
            Alpha_bike
            + Beta_female_bike * X_sex_female
            + Beta_age_bike * X_age
            + Beta_degurba2_bike * X_degurba_medium
            + Beta_degurba3_bike * X_degurba_low
            + Beta_TT_bike * X_TT_bike
            + Beta_cost * X_cost_bike
            + Beta_externalities_bike * Gamma_externalitiesByKm_bike * X_distance_bike
    )

    Alpha_ebike = -0.8
    Beta_female_ebike = 0.32921
    Beta_age_ebike = 0.00268
    Beta_degurba2_ebike = -0.51416
    Beta_degurba3_ebike = -0.64266
    Beta_TT_ebike = -2
    Beta_cost = -0.06934
    Beta_externalities_ebike = 0
    Gamma_externalitiesByKm_ebike = 0.0264
    X_cost_ebike = 0
    X_TT_ebike = travel_time_pedelec / 3600  + travel_time_access_egress_pedelec / 3600

    U[MODE_PEDELEC] = (
            Alpha_ebike
            + Beta_female_ebike * X_sex_female
            + Beta_age_ebike * X_age
            + Beta_degurba2_ebike * X_degurba_medium
            + Beta_degurba3_ebike * X_degurba_low
            + Beta_TT_ebike * X_TT_ebike
            + Beta_cost * X_cost_ebike
            #+ Beta_externalities_ebike * Gamma_externalitiesByKm_ebike * X_distance_ebike    # no externalities
    )

    Alpha_spedelec = -1.4
    Beta_female_spedelec = -0.363751
    Beta_age_spedelec = -0.026566
    Beta_degurba2_spedelec = -0.464518
    Beta_degurba3_spedelec = -0.651147
    Beta_TT_spedelec = -0.3
    Beta_cost = -0.06934
    Beta_externalities_ebike = 0
    Gamma_externalitiesByKm_ebike = 0.0264
    X_cost_spedelec = 0
    X_TT_spedelec = travel_time_s_pedelec / 3600 + travel_time_access_egress_s_pedelec / 3600

    U[MODE_S_PEDELEC] = (
            Alpha_spedelec
            + Beta_female_spedelec * X_sex_female
            + Beta_age_spedelec * X_age
            + Beta_degurba2_spedelec * X_degurba_medium
            + Beta_degurba3_spedelec * X_degurba_low
            + Beta_TT_spedelec * X_TT_spedelec
            + Beta_cost * X_cost_spedelec
            #+ Beta_externalities_ebike * Gamma_externalitiesByKm_ebike * X_distance_ebike    # no externalities
    )

    Alpha_walk = 0.8
    Beta_female_walk = 0.07087
    Beta_age_walk = -0.00447
    Beta_degurba2_walk = -0.70167
    Beta_degurba3_walk = -0.37095
    Beta_TT_walk = -2
    Beta_cost = -0.06934
    Beta_externalities_walk = 0
    Gamma_externalitiesByKm_walk = -0.0997
    X_TT_walk = travel_time_foot / 3600  + travel_time_access_egress_foot / 3600
    X_cost_walk = 0

    U[MODE_FOOT] = (
            Alpha_walk
            + Beta_female_walk * X_sex_female
            + Beta_age_walk * X_age
            + Beta_degurba2_walk * X_degurba_medium
            + Beta_degurba3_walk * X_degurba_low
            + Beta_TT_walk * X_TT_walk
            + Beta_cost * X_cost_walk
            #+ Beta_externalities_walk * Gamma_externalitiesByKm_walk * X_distance_walk      # no externalities
    )

    # cut off cycling length at 40 km
    if path_length_cycling > 40 * 1000:
        U[MODE_CYCLING] = -np.inf

    # cut off cycling length at 40 km
    if path_length_pedelec > 40 * 1000:
        U[MODE_PEDELEC] = -np.inf

    # cut off cycling length at 40 km
    if path_length_s_pedelec > 40 * 1000:
        U[MODE_S_PEDELEC] = -np.inf

    # cut off walking length at 5 km
    if path_length_foot > 5 * 1000:
        U[MODE_FOOT] = -np.inf

    # replace nan with -inf for non-existent options (=infinite cost)
    U = {mode: -np.inf if np.isnan(U_mode) else U_mode for mode, U_mode in U.items()}

    # mode-specific choice probabilities
    denominator = sum([np.exp(U_mode) for U_mode in U.values()])
    if denominator != 0:

        P = {mode: np.exp(U_mode) / denominator for mode, U_mode in U.items()}
        # print(U)

        # mode-specific cost
        C = {mode: -U_mode for mode, U_mode in U.items()}

        # weighted cost
        C_weighted = sum([C[mode] * P[mode] if not np.isinf(C[mode]) else 0 for mode in P.keys()])

    else:

        P = {mode: None for mode, U_mode in U.items()}
        C = {mode: np.inf for mode, U_mode in U.items()}
        C_weighted = np.inf

    C_logsum_exponent = np.sum([np.exp(v_ijm) for v_ijm in U.values()])

    return P, C, C_weighted, C_logsum_exponent
















def calculate_accessibility_for_statent_cell_logsum(
        r5_transit_network,
        G_modes,
        L_modes,
        statpop_with_statent_ids,
        statent,
        statent_id,
        departure_time,
        distance_limit=10000,
        destinations_sample=1,
        population_sample=1,
        sum_accessibility_contributions=True,
        cost_function_exponent=-0.7,
        cycling_speed_kmh=15,
        pedelec_speed_kmh=20,
        s_pedelec_speed_kmh=24,
        walking_speed_kmh=1.34*3.6,
        access_egress_detour_factor=1.5,
        min_travel_time=1*60,
        min_euclidian_distance=100,
        accessibility_beta = {
            MODE_PRIVATE_CARS: 1,
            MODE_TRANSIT: 1.4,
            MODE_CYCLING: 1.6,
            MODE_PEDELEC: 1.6,
            MODE_S_PEDELEC: 1.6,
            MODE_FOOT: 2
        },
        return_destinations_with_cost=False,
        mode_choice_model='ebc',
        cumulative_accessibility_cutoff_cost = 30 * 60
):
    """
    Calculates accessibility for every resident associated with a given cell in the statent dataset.
    Using R5 for transit and networkx for other modes.

    An updated, "proper" logsum definition.

    Parameters
    ----------
    r5_transit_network: r5py.TransportNetwork
        transport network without travel time adjustments
    G_modes: dict
        pre-filtered street graphs for cycling, foot, and private cars
    L_modes: dict
        pre-calculated street graphs for cycling, foot, and private cars
    statpop_with_statent_ids: gpd.GeoDataFrame
        statpop dataset, with the id's of closest statent cells
    statent: gpd.GeoDataFrame
        statent dataset
    statent_id: int
        which cell should be calculated, we can't calculate all cells at once due to memory constraints and because
        r5 does not allow a cutoff distance
    distance_limit: int
        cutoff crowfly distance
    min_travel_time: float
        minimum travel time in seconds to avoid 0 travel times
    min_euclidian_distance: float
        minimum Euclidean distance in meters to avoid 0 distances


    Returns
    -------
    gpd.GeoDataFrame
    """

    # --------------------------------------------

    # filter statpop for residents within the given origin statent cell
    statpop_filtered = statpop_with_statent_ids.query(f'statent_id == {statent_id}')
    statpop_filtered = statpop_filtered.sample(frac=population_sample, random_state=0)
    statpop_filtered

    # --------------------------------------------

    if len(statpop_filtered) == 0:
        return

    # --------------------------------------------

    # make a light version of statpop
    statpop_reduced = statpop_filtered.reset_index()[[
        'record', 'age', 'sex', 'maritalstatus', 'residencepermit', 'residentpermit', 'statent_id', 'geometry'
    ]]
    statpop_reduced.set_index('record', inplace=True)
    statpop_reduced

    # --------------------------------------------

    # filter statent for cells within a distance limit from the origin
    origin = statent.set_index('id').geometry[statent_id]
    origins = gpd.GeoDataFrame(
        {
            "id": [statent_id],
            "geometry": [origin]
        },
        crs="EPSG:2056",
    )
    statent_filtered = statent[statent['geometry'].within(
        origin.buffer(distance_limit)
    )]
    statent_filtered = gpd.GeoDataFrame(statent_filtered)
    statent_filtered

    # --------------------------------------------

    # make a sample of statent cells but include the origin cell in every case
    statent_filtered = pd.concat([
        statent_filtered[statent_filtered['id'] == statent_id],
        statent_filtered[statent_filtered['id'] != statent_id].sample(
            frac=destinations_sample,
            #weights='VOLLZEITAEQ_TOTAL',
            random_state=0
        )
    ])

    # --------------------------------------------

    # match statent points to lanegraph nodes
    # TODO: do this only once

    for mode in [MODE_PRIVATE_CARS, MODE_CYCLING, MODE_FOOT, MODE_PEDELEC, MODE_S_PEDELEC]:
        # match statent points to nearest nodes
        nodes = oxc.nearest_nodes(
            L_modes[mode],
            list(map(lambda geom: geom.x, statent_filtered.geometry)),
            list(map(lambda geom: geom.y, statent_filtered.geometry)),
            return_dist=True
        )

        statent_filtered[[f'closest_node_{mode}', f'egress_{mode}']] = list(zip(*nodes))

    statent_filtered

    # --------------------------------------------

    tt_matrices = {}

    # --------------------------------------------

    # calculate transit travel time matrix using R5
    tt_computer_transit = r5py.TravelTimeMatrixComputer(
        r5_transit_network,
        transport_modes=[r5py.TransportMode.TRANSIT],
        origins=origins,
        destinations=statent_filtered,
        departure=departure_time,
        snap_to_network=True
    )
    tt_matrices[MODE_TRANSIT] = tt_computer_transit.compute_travel_times()
    tt_matrices[MODE_TRANSIT].rename(columns={
        'travel_time': 'travel_time_transit',
        'from_id': 'from_cell',
        'to_id': 'to_cell'
    }, inplace=True)
    # convert from minutes to seconds
    tt_matrices[MODE_TRANSIT]['travel_time_transit'] *= 60
    tt_matrices[MODE_TRANSIT]['travel_time_egress_transit'] = 0

    tt_matrices[MODE_TRANSIT]

    # --------------------------------------------

    # calculate shortest paths to all destinations in networkx
    for mode in [MODE_PRIVATE_CARS, MODE_FOOT, MODE_CYCLING, MODE_PEDELEC, MODE_S_PEDELEC]:

        print(mode)

        origin_cell = statent_filtered[statent_filtered['id'] == statent_id]
        origin_node = min(origin_cell[f'closest_node_{mode}'])
        access_cost = min(origin_cell[f'egress_{mode}'])
        print(origin_node, access_cost)

        if mode == MODE_PRIVATE_CARS:
            weight = 'matsim_tt_cars'
        else:
            weight = f'cost_{mode}'

        # calculate cost to all other nodes
        dijkstra_path_costs = nx.single_source_dijkstra_path_length(L_modes[mode], origin_node, weight=weight)

        # convert the dijkstra path costs dict to a dataframe like from R5
        tt_matrices[mode] = pd.DataFrame(list(dijkstra_path_costs.items()), columns=['to_node', f'path_length_{mode}'])
        tt_matrices[mode]['from_node'] = origin_node

    tt_matrices[MODE_PRIVATE_CARS]

    # --------------------------------------------

    # merge the tt matrix of transit on cell_ids
    statent_filtered_2 = pd.merge(
        statent_filtered, tt_matrices[MODE_TRANSIT],
        left_on='id', right_on='to_cell', how='left'
    )
    statent_filtered_2.drop(columns=['from_cell', 'to_cell'], inplace=True)
    statent_filtered_2[f'travel_time_total_{MODE_TRANSIT}'] = statent_filtered_2[f'travel_time_{MODE_TRANSIT}']
    statent_filtered_2

    # --------------------------------------------

    # merge the other tt matrices on node ids
    for mode in [MODE_PRIVATE_CARS, MODE_FOOT, MODE_CYCLING, MODE_PEDELEC, MODE_S_PEDELEC]:

        # merge the travel time matrices with the statent dataset
        # such that every destination has the cost of reaching it
        statent_filtered_2 = pd.merge(
            statent_filtered_2, tt_matrices[mode],
            left_on=f'closest_node_{mode}', right_on='to_node', how='left'
        )
        statent_filtered_2.drop(columns=['from_node', 'to_node'], inplace=True)

        origin_cell = statent_filtered[statent_filtered['id'] == statent_id]
        access_cost = min(origin_cell[f'egress_{mode}'])

        if mode == MODE_FOOT:
            speed_factor = walking_speed_kmh / 3.6
        elif mode == MODE_CYCLING:
            speed_factor = cycling_speed_kmh / 3.6
        elif mode == MODE_PEDELEC:
            speed_factor = pedelec_speed_kmh / 3.6
        elif mode == MODE_S_PEDELEC:
            speed_factor = s_pedelec_speed_kmh / 3.6
        else:
            speed_factor = 1

        # calculate total travel time by adding access and egress cost and considering speed factors
        statent_filtered_2[f'travel_time_{mode}'] = (
            (statent_filtered_2[f'path_length_{mode}'] / speed_factor)
        )

        statent_filtered_2[f'travel_time_access_egress_{mode}'] = (
                + ((access_cost * access_egress_detour_factor) / (walking_speed_kmh / 3.6))
                + ((statent_filtered_2[f'egress_{mode}'] * access_egress_detour_factor) / (walking_speed_kmh / 3.6))
        )

        statent_filtered_2[f'travel_time_access_egress_transit'] = 0

    statent_filtered_2

    # --------------------------------------------

    statent_filtered_2['from_cell'] = statent_id
    statent_filtered_2

    # --------------------------------------------

    # add euclidean distance

    origin_cell = statent_filtered[statent_filtered['id'] == statent_id]
    origin_geometry = min(origin_cell.geometry)
    statent_filtered_2['euclidean_distance'] = statent_filtered_2.apply(
        lambda row: shp.distance(origin_geometry, row.geometry),
        axis=1
    )
    statent_filtered_2

    # --------------------------------------------

    destinations_with_cost = pd.merge(
        statpop_reduced.reset_index(),
        statent_filtered_2.reset_index()[[
            'id', 'VOLLZEITAEQ_TOTAL',
            'euclidean_distance',
            'travel_time_foot',
            'travel_time_cycling',
            'travel_time_pedelec',
            'travel_time_s_pedelec',
            'travel_time_transit',
            'travel_time_private_cars',
            'travel_time_access_egress_foot',
            'travel_time_access_egress_cycling',
            'travel_time_access_egress_pedelec',
            'travel_time_access_egress_s_pedelec',
            'travel_time_access_egress_private_cars',
            'travel_time_access_egress_transit',
            'path_length_private_cars',
            'path_length_cycling',
            'path_length_pedelec',
            'path_length_s_pedelec',
            'path_length_foot',
            'closest_node_private_cars',
            'from_cell',
            'geometry'
        ]].rename(columns={'geometry': 'destination_geometry'}),
        how='left', left_on='statent_id', right_on='from_cell')
    destinations_with_cost

    # --------------------------------------------

    # ensure minimum travel time and euclidian distance
    for mode in [MODE_PRIVATE_CARS, MODE_CYCLING, MODE_FOOT, MODE_PEDELEC, MODE_S_PEDELEC]:
        destinations_with_cost[f'travel_time_{mode}'] = np.maximum(destinations_with_cost[f'travel_time_{mode}'],
                                                                   min_travel_time)

    destinations_with_cost['euclidean_distance'] = np.maximum(destinations_with_cost['euclidean_distance'],
                                                              min_euclidian_distance)

    # --------------------------------------------

    if mode_choice_model == 'ebc':

        destinations_with_cost[['choice_probabilities', 'cost', 'weighted_cost', 'logsum_exponent']] = destinations_with_cost.apply(
            lambda row: calculate_behavioral_cost_updated(
                **row[[
                    'euclidean_distance',
                    'travel_time_private_cars', 'travel_time_access_egress_private_cars', 'path_length_private_cars',
                    'travel_time_transit',
                    'travel_time_cycling', 'travel_time_access_egress_cycling', 'path_length_cycling',
                    'travel_time_pedelec', 'travel_time_access_egress_pedelec', 'path_length_pedelec',
                    'travel_time_s_pedelec', 'travel_time_access_egress_s_pedelec', 'path_length_s_pedelec',
                    'travel_time_foot', 'travel_time_access_egress_foot', 'path_length_foot',
                    'sex',
                    'age'
                ]],
            ),
            axis=1,
            result_type='expand'
        )

    else:

        destinations_with_cost[['choice_probabilities', 'cost', 'weighted_cost', 'logsum_exponent']] = destinations_with_cost.apply(
            lambda row: calculate_behavioral_cost(
                **row[[
                    'euclidean_distance',
                    'travel_time_private_cars', 'travel_time_access_egress_private_cars', 'path_length_private_cars',
                    'travel_time_transit',
                    'travel_time_cycling', 'travel_time_access_egress_cycling', 'path_length_cycling',
                    'travel_time_pedelec', 'travel_time_access_egress_pedelec', 'path_length_pedelec',
                    'travel_time_s_pedelec', 'travel_time_access_egress_s_pedelec', 'path_length_s_pedelec',
                    'travel_time_foot', 'travel_time_access_egress_foot', 'path_length_foot',
                    'sex',
                    'age'
                ]],
            ),
            axis=1,
            result_type='expand'
        )

    # Here we get the utilities * -1
    destinations_with_cost

    # --------------------------------------------

    destinations_with_cost = pd.concat([
        destinations_with_cost,
        pd.json_normalize(destinations_with_cost['choice_probabilities']).add_prefix('p_'),
        pd.json_normalize(destinations_with_cost['cost']).add_prefix('c_'),
    ],
        axis=1
    )

    # calculate total accessibility contribution using cost function and destination utility
    #destinations_with_cost['accessibility_contribution'] = (
    #        (destinations_with_cost['weighted_cost'] ** accessibility_beta)
    #        * destinations_with_cost['VOLLZEITAEQ_TOTAL']
    #)

    destinations_with_cost

    # --------------------------------------------

    # calculate accessibility contribution for every mode separately
    for mode in [MODE_CYCLING, MODE_PEDELEC, MODE_S_PEDELEC, MODE_PRIVATE_CARS, MODE_TRANSIT, MODE_FOOT]:
        destinations_with_cost[f'accessibility_contribution_{mode}'] = (
                (destinations_with_cost[f'c_{mode}'] ** -accessibility_beta[mode])
                * (destinations_with_cost['VOLLZEITAEQ_TOTAL'] / destinations_sample)
        )

    # calculate cumulative accessibility contribution for every mode separately
    for mode in [MODE_CYCLING, MODE_PEDELEC, MODE_S_PEDELEC, MODE_PRIVATE_CARS, MODE_TRANSIT, MODE_FOOT]:
<<<<<<< HEAD
        out_col = f'cumulative_accessibility_contribution_{mode}'

        mask = destinations_with_cost[f'travel_time_{mode}'] + destinations_with_cost[f'travel_time_access_egress_{mode}'] <= cumulative_accessibility_cutoff_cost
=======
        cost_col = f'c_{mode}'
        out_col = f'cumulative_accessibility_contribution_{mode}'

        mask = destinations_with_cost[cost_col] <= cumulative_accessibility_cutoff_cost
>>>>>>> 30a9178e
        destinations_with_cost[out_col] = 0

        # Only where the cost is below cutoff (i.e. within 30 minutes), use the number of jobs
        # as accessibility contribution. Everywhere else it will remain 0.
        destinations_with_cost.loc[mask, out_col] = destinations_with_cost.loc[mask, 'VOLLZEITAEQ_TOTAL']
        destinations_with_cost[out_col] = destinations_with_cost[out_col] / destinations_sample

    destinations_with_cost


    # scale the logsum exponent with destination opportunities
    destinations_with_cost['logsum_exponent'] = (
            destinations_with_cost['logsum_exponent']
            * (destinations_with_cost['VOLLZEITAEQ_TOTAL'] / destinations_sample)
    )

    destinations_with_cost

    # --------------------------------------------

    # scale the logsum exponent with destination opportunities for every mode separately
    for mode in [MODE_CYCLING, MODE_PEDELEC, MODE_S_PEDELEC, MODE_PRIVATE_CARS, MODE_TRANSIT, MODE_FOOT]:
        destinations_with_cost[f'logsum_exponent_{mode}'] = (
                np.exp(-destinations_with_cost[f'c_{mode}'])
                * (destinations_with_cost['VOLLZEITAEQ_TOTAL'] / destinations_sample)
        )

    destinations_with_cost

    # --------------------------------------------

    # for each person, sum the accessibility contributions across all destinations
    accessibility = destinations_with_cost.groupby('record').agg({
        'age': 'first',
        'sex': 'first',
        'maritalstatus': 'first',
        'residencepermit': 'first',
        'residentpermit': 'first',
        'statent_id': 'first',
        'logsum_exponent': 'sum',
        'logsum_exponent_cycling': 'sum',
        'logsum_exponent_pedelec': 'sum',
        'logsum_exponent_s_pedelec': 'sum',
        'logsum_exponent_foot': 'sum',
        'logsum_exponent_private_cars': 'sum',
        'logsum_exponent_transit': 'sum',
        #'accessibility_contribution': 'sum',
        'accessibility_contribution_cycling': 'sum',
        'accessibility_contribution_pedelec': 'sum',
        'accessibility_contribution_s_pedelec': 'sum',
        'accessibility_contribution_foot': 'sum',
        'accessibility_contribution_private_cars': 'sum',
        'accessibility_contribution_transit': 'sum',
        'cumulative_accessibility_contribution_cycling': 'sum',
        'cumulative_accessibility_contribution_pedelec': 'sum',
        'cumulative_accessibility_contribution_s_pedelec': 'sum',
        'cumulative_accessibility_contribution_foot': 'sum',
        'cumulative_accessibility_contribution_private_cars': 'sum',
        'cumulative_accessibility_contribution_transit': 'sum',
        'geometry': 'first'
    })

    accessibility.rename(columns={
        'logsum_exponent': 'sum_of_logsum_exponents_all',
        'logsum_exponent_cycling': 'sum_of_logsum_exponents_cycling',
        'logsum_exponent_pedelec': 'sum_of_logsum_exponents_pedelec',
        'logsum_exponent_s_pedelec': 'sum_of_logsum_exponents_s_pedelec',
        'logsum_exponent_foot': 'sum_of_logsum_exponents_foot',
        'logsum_exponent_private_cars': 'sum_of_logsum_exponents_private_cars',
        'logsum_exponent_transit': 'sum_of_logsum_exponents_transit',
        #'accessibility_contribution': 'accessibility',
        'accessibility_contribution_cycling': 'hansen_accessibility_cycling',
        'accessibility_contribution_pedelec': 'hansen_accessibility_pedelec',
        'accessibility_contribution_s_pedelec': 'hansen_accessibility_s_pedelec',
        'accessibility_contribution_foot': 'hansen_accessibility_foot',
        'accessibility_contribution_private_cars': 'hansen_accessibility_private_cars',
        'accessibility_contribution_transit': 'hansen_accessibility_transit',
        'cumulative_accessibility_contribution_cycling': 'cumulative_accessibility_cycling',
        'cumulative_accessibility_contribution_pedelec': 'cumulative_accessibility_pedelec',
        'cumulative_accessibility_contribution_s_pedelec': 'cumulative_accessibility_s_pedelec',
        'cumulative_accessibility_contribution_foot': 'cumulative_accessibility_foot',
        'cumulative_accessibility_contribution_private_cars': 'cumulative_accessibility_private_cars',
        'cumulative_accessibility_contribution_transit': 'cumulative_accessibility_transit'
    }, inplace=True)

    accessibility['hansen_accessibility'] = (
        accessibility['hansen_accessibility_cycling']
        + accessibility['hansen_accessibility_pedelec']
        + accessibility['hansen_accessibility_s_pedelec']
        + accessibility['hansen_accessibility_foot']
        + accessibility['hansen_accessibility_private_cars']
        + accessibility['hansen_accessibility_transit']
    )

    for mode in ['all', MODE_CYCLING, MODE_PEDELEC, MODE_S_PEDELEC, MODE_FOOT, MODE_PRIVATE_CARS, MODE_TRANSIT]:
        accessibility[f'logsum_{mode}'] = np.log(accessibility[f'sum_of_logsum_exponents_{mode}'])

    accessibility.reset_index(inplace=True)
    accessibility = gpd.GeoDataFrame(accessibility, crs=2056)
    accessibility

    # --------------------------------------------

    if return_destinations_with_cost is True:
        return destinations_with_cost
    else:
        return accessibility<|MERGE_RESOLUTION|>--- conflicted
+++ resolved
@@ -749,16 +749,10 @@
 
     # calculate cumulative accessibility contribution for every mode separately
     for mode in [MODE_CYCLING, MODE_PEDELEC, MODE_S_PEDELEC, MODE_PRIVATE_CARS, MODE_TRANSIT, MODE_FOOT]:
-<<<<<<< HEAD
-        out_col = f'cumulative_accessibility_contribution_{mode}'
-
-        mask = destinations_with_cost[f'travel_time_{mode}'] + destinations_with_cost[f'travel_time_access_egress_{mode}'] <= cumulative_accessibility_cutoff_cost
-=======
         cost_col = f'c_{mode}'
         out_col = f'cumulative_accessibility_contribution_{mode}'
 
         mask = destinations_with_cost[cost_col] <= cumulative_accessibility_cutoff_cost
->>>>>>> 30a9178e
         destinations_with_cost[out_col] = 0
 
         # Only where the cost is below cutoff (i.e. within 30 minutes), use the number of jobs
